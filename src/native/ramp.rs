//! Display a ramp control that controls a [`NormalParam`]. It is usually used to
//! represent the easing of a parameter between two points in time.
//!
//! [`NormalParam`]: ../core/normal_param/struct.NormalParam.html

use std::fmt::Debug;

use iced_native::{
    event, keyboard, layout, mouse, Clipboard, Element, Event, Layout, Length,
    Point, Rectangle, Shell, Size, Widget,
};

use crate::core::{Normal, NormalParam};
use crate::IntRange;

static DEFAULT_WIDTH: u16 = 40;
static DEFAULT_HEIGHT: u16 = 20;
static DEFAULT_SCALAR: f32 = 0.00385;
static DEFAULT_WHEEL_SCALAR: f32 = 0.01;
static DEFAULT_MODIFIER_SCALAR: f32 = 0.02;

/// The direction of a [`Ramp`] widget.
#[derive(Debug, Copy, Clone)]
pub enum RampDirection {
    /// The line points upwards from `bottom-left` to `top-right`.
    Up,
    /// The line points downwards from `top-left` to `bottom-right`.
    Down,
}

impl Default for RampDirection {
    fn default() -> Self {
        RampDirection::Up
    }
}

/// A ramp GUI widget that controls a [`NormalParam`]. It is usually used to
/// represent the easing of a parameter between two points in time.
///
/// [`NormalParam`]: ../../core/normal_param/struct.NormalParam.html
/// [`Ramp`]: struct.Ramp.html
#[allow(missing_debug_implementations)]
pub struct Ramp<'a, Message, Renderer: self::Renderer> {
    state: &'a mut State,
    on_change: Box<dyn Fn(Normal) -> Message>,
    scalar: f32,
    wheel_scalar: f32,
    modifier_scalar: f32,
    modifier_keys: keyboard::Modifiers,
    width: Length,
    height: Length,
    style: Renderer::Style,
    direction: RampDirection,
}

impl<'a, Message, Renderer: self::Renderer> Ramp<'a, Message, Renderer> {
    /// Creates a new [`Ramp`].
    ///
    /// It expects:
    ///   * the local [`State`] of the [`Ramp`]
    ///   * a function that will be called when the [`Ramp`] is dragged.
    ///   * the [`RampDirection`] of the [`Ramp`], which tells if the ramp line
    /// should point `Up` (from `bottom-left` to `top-right`), or `Down` (from
    /// `top-left` to `bottom-right`)
    ///
    /// [`RampDirection`]: enum.RampDirection.html
    /// [`State`]: struct.State.html
    /// [`Ramp`]: struct.Ramp.html
    pub fn new<F>(
        state: &'a mut State,
        on_change: F,
        direction: RampDirection,
    ) -> Self
    where
        F: 'static + Fn(Normal) -> Message,
    {
        Ramp {
            state,
            on_change: Box::new(on_change),
            scalar: DEFAULT_SCALAR,
            wheel_scalar: DEFAULT_WHEEL_SCALAR,
            modifier_scalar: DEFAULT_MODIFIER_SCALAR,
            modifier_keys: keyboard::Modifiers::CTRL,
            width: Length::from(Length::Units(DEFAULT_WIDTH)),
            height: Length::from(Length::Units(DEFAULT_HEIGHT)),
            style: Renderer::Style::default(),
            direction,
        }
    }

    /// Sets the width of the [`Ramp`].
    /// The default width is `Length::from(Length::Units(30))`.
    ///
    /// [`Ramp`]: struct.Ramp.html
    pub fn width(mut self, width: Length) -> Self {
        self.width = width;
        self
    }

    /// Sets the height of the [`Ramp`].
    /// The default height is `Length::from(Length::Units(20))`.
    ///
    /// [`Ramp`]: struct.Ramp.html
    pub fn height(mut self, height: Length) -> Self {
        self.height = height;
        self
    }

    /// Sets the style of the [`Ramp`].
    ///
    /// [`Ramp`]: struct.Ramp.html
    pub fn style(mut self, style: impl Into<Renderer::Style>) -> Self {
        self.style = style.into();
        self
    }

    /// Sets how much the [`Normal`] value will change for the [`Ramp`] per `y`
    /// pixel movement of the mouse.
    ///
    /// The default value is `0.00385`
    ///
    /// [`Ramp`]: struct.Ramp.html
    /// [`Normal`]: ../../core/struct.Normal.html
    pub fn scalar(mut self, scalar: f32) -> Self {
        self.scalar = scalar;
        self
    }

    /// Sets how much the [`Normal`] value will change for the [`Ramp`] per line scrolled
    /// by the mouse wheel.
    ///
    /// This can be set to `0.0` to disable the scroll wheel from moving the parameter.
    ///
    /// The default value is `0.01`
    ///
    /// [`Ramp`]: struct.Ramp.html
    /// [`Normal`]: ../../core/struct.Normal.html
    pub fn wheel_scalar(mut self, wheel_scalar: f32) -> Self {
        self.wheel_scalar = wheel_scalar;
        self
    }

    /// Sets the modifier keys of the [`Ramp`].
    ///
    /// The default modifier key is `Ctrl`.
    ///
    /// [`Ramp`]: struct.Ramp.html
    pub fn modifier_keys(mut self, modifier_keys: keyboard::Modifiers) -> Self {
        self.modifier_keys = modifier_keys;
        self
    }

    /// Sets the scalar to use when the user drags the Ramps while holding down
    /// the modifier key. This is multiplied to the value set by
    /// `Ramp::scalar()` (which the default is `0.00385`).
    ///
    /// For example, a `modifier_scalar` of `0.5` will cause the ramp to move
    /// half as fast when the modifier key is down.
    ///
    /// The default `modifier_scalar` is `0.02`, and the default modifier key
    /// is `Ctrl`.
    ///
    /// [`Ramp`]: struct.Ramp.html
    pub fn modifier_scalar(mut self, scalar: f32) -> Self {
        self.modifier_scalar = scalar;
        self
    }

    fn move_virtual_slider(
        &mut self,
        messages: &mut Shell<'_, Message>,
        mut normal_delta: f32,
    ) {
        if self.state.pressed_modifiers.contains(self.modifier_keys) {
            normal_delta *= self.modifier_scalar;
        }

        let mut normal = self.state.continuous_normal - normal_delta;

        if normal < 0.0 {
            normal = 0.0;
        } else if normal > 1.0 {
            normal = 1.0;
        }

        self.state.continuous_normal = normal;

        self.state.normal_param.value = normal.into();

        messages.publish((self.on_change)(self.state.normal_param.value));
    }
}

/// The local state of a [`Ramp`].
///
/// [`Ramp`]: struct.Ramp.html
#[derive(Debug, Copy, Clone)]
pub struct State {
    normal_param: NormalParam,
    is_dragging: bool,
    prev_drag_y: f32,
    continuous_normal: f32,
    pressed_modifiers: keyboard::Modifiers,
    last_click: Option<mouse::Click>,
}

impl State {
    /// Creates a new [`Ramp`] state.
    ///
    /// It expects:
    /// * a [`NormalParam`] to assign to this widget. A [`NormalParam`] with a [`Normal`]
    /// value of `0.5` represents a straight line, `0.0` is curved downward all
    /// the way, and `1.0` is curved upward all the way.
    ///
    /// [`NormalParam`]: ../../core/normal_param/struct.NormalParam.html
    /// [`Normal`]: ../../core/struct.Normal.html
    /// [`Ramp`]: struct.Ramp.html
    pub fn new(normal_param: NormalParam) -> Self {
        Self {
            normal_param,
            is_dragging: false,
            prev_drag_y: 0.0,
            continuous_normal: normal_param.value.as_f32(),
            pressed_modifiers: Default::default(),
            last_click: None,
        }
    }

    /// Set the normalized value of the [`Ramp`].
    pub fn set_normal(&mut self, normal: Normal) {
        self.normal_param.value = normal;
        self.continuous_normal = normal.into();
    }

    /// Get the normalized value of the [`Ramp`].
    pub fn normal(&self) -> Normal {
        self.normal_param.value
    }

    /// Set the normalized default value of the [`Ramp`].
    pub fn set_default(&mut self, normal: Normal) {
        self.normal_param.default = normal;
    }

    /// Get the normalized default value of the [`Ramp`].
    pub fn default(&self) -> Normal {
        self.normal_param.default
    }

    /// Snap the visible value of the [`Ramp`] to the nearest value
    /// in the integer range.
    ///
    /// # Example
    ///
    /// ```
    /// use iced_audio::{ramp, IntRange};
    ///
    /// let mut state = ramp::State::new(Default::default());
    /// let int_range = IntRange::new(0, 10);
    ///
    /// state.snap_visible_to(&int_range);
    ///
    /// ```
    pub fn snap_visible_to(&mut self, range: &IntRange) {
        self.normal_param.value = range.snapped(self.normal_param.value);
    }

    /// Is the [`Ramp`] currently in the dragging state?
    ///
    /// [`Ramp`]: struct.Ramp.html
    pub fn is_dragging(&self) -> bool {
        self.is_dragging
    }
}

impl<'a, Message, Renderer> Widget<Message, Renderer>
    for Ramp<'a, Message, Renderer>
where
    Renderer: self::Renderer,
{
    fn width(&self) -> Length {
        self.width
    }

    fn height(&self) -> Length {
        self.height
    }

    fn layout(
        &self,
        _renderer: &Renderer,
        limits: &layout::Limits,
    ) -> layout::Node {
        let limits = limits.width(self.width).height(self.height);

        let size = limits.resolve(Size::ZERO);

        layout::Node::new(size)
    }

    fn on_event(
        &mut self,
        event: Event,
        layout: Layout<'_>,
        cursor_position: Point,
        _renderer: &Renderer,
        _clipboard: &mut dyn Clipboard,
<<<<<<< HEAD
        messages: &mut Shell<'_, Message>,
=======
        messages: &mut Vec<Message>,
>>>>>>> d5ca6783
    ) -> event::Status {
        match event {
            Event::Mouse(mouse_event) => match mouse_event {
                mouse::Event::CursorMoved { .. } => {
                    if self.state.is_dragging {
                        if self.state.is_dragging {
                            let normal_delta = (cursor_position.y
                                - self.state.prev_drag_y)
                                * self.scalar;

                            self.state.prev_drag_y = cursor_position.y;

                            self.move_virtual_slider(messages, normal_delta);

                            return event::Status::Captured;
                        }
                    }
                }
                mouse::Event::WheelScrolled { delta } => {
                    if self.wheel_scalar == 0.0 {
                        return event::Status::Ignored;
                    }

                    if layout.bounds().contains(cursor_position) {
                        let lines = match delta {
                            iced_native::mouse::ScrollDelta::Lines {
                                y,
                                ..
                            } => y,
                            iced_native::mouse::ScrollDelta::Pixels {
                                y,
                                ..
                            } => {
                                if y > 0.0 {
                                    1.0
                                } else if y < 0.0 {
                                    -1.0
                                } else {
                                    0.0
                                }
                            }
                        };

                        if lines != 0.0 {
                            let normal_delta = -lines * self.wheel_scalar;

                            self.move_virtual_slider(messages, normal_delta);

                            return event::Status::Captured;
                        }
                    }
                }
                mouse::Event::ButtonPressed(mouse::Button::Left) => {
                    if layout.bounds().contains(cursor_position) {
                        let click = mouse::Click::new(
                            cursor_position,
                            self.state.last_click,
                        );

                        match click.kind() {
                            mouse::click::Kind::Single => {
                                self.state.is_dragging = true;
                                self.state.prev_drag_y = cursor_position.y;
                            }
                            _ => {
                                self.state.is_dragging = false;

                                self.state.normal_param.value =
                                    self.state.normal_param.default;

                                messages.publish((self.on_change)(
                                    self.state.normal_param.value,
                                ));
                            }
                        }

                        self.state.last_click = Some(click);

                        return event::Status::Captured;
                    }
                }
                mouse::Event::ButtonReleased(mouse::Button::Left) => {
                    self.state.is_dragging = false;
                    self.state.continuous_normal =
                        self.state.normal_param.value.as_f32();

                    return event::Status::Captured;
                }
                _ => {}
            },
            Event::Keyboard(keyboard_event) => match keyboard_event {
                keyboard::Event::KeyPressed { modifiers, .. } => {
                    self.state.pressed_modifiers = modifiers;

                    return event::Status::Captured;
                }
                keyboard::Event::KeyReleased { modifiers, .. } => {
                    self.state.pressed_modifiers = modifiers;

                    return event::Status::Captured;
                }
                keyboard::Event::ModifiersChanged(modifiers) => {
                    self.state.pressed_modifiers = modifiers;

                    return event::Status::Captured;
                }
                _ => {}
            },
            _ => {}
        }

        event::Status::Ignored
    }

    fn draw(
        &self,
        renderer: &mut Renderer,
        _style: &iced_native::renderer::Style,
        layout: Layout<'_>,
        cursor_position: Point,
        _viewport: &Rectangle,
    ) {
        renderer.draw(
            layout.bounds(),
            cursor_position,
            self.state.normal_param.value,
            self.state.is_dragging,
            &self.style,
            self.direction,
        )
    }
}

/// The renderer of a [`Ramp`].
///
/// Your renderer will need to implement this trait before being
/// able to use a [`Ramp`] in your user interface.
///
/// [`Ramp`]: struct.Ramp.html
pub trait Renderer: iced_native::Renderer {
    /// The style supported by this renderer.
    type Style: Default;

    /// Draws a [`Ramp`].
    ///
    /// It receives:
    ///   * the bounds of the [`Ramp`]
    ///   * the current cursor position
    ///   * the current normal of the [`Ramp`]
    ///   * whether the ramp is currently being dragged
    ///   * the style of the [`Ramp`]
    ///   * the direction of the ramp line of the [`Ramp`]
    ///
    /// [`Ramp`]: struct.Ramp.html
    fn draw(
        &mut self,
        bounds: Rectangle,
        cursor_position: Point,
        normal: Normal,
        is_dragging: bool,
        style: &Self::Style,
        direction: RampDirection,
    );
}

impl<'a, Message, Renderer> From<Ramp<'a, Message, Renderer>>
    for Element<'a, Message, Renderer>
where
    Renderer: 'a + self::Renderer,
    Message: 'a,
{
    fn from(
        ramp: Ramp<'a, Message, Renderer>,
    ) -> Element<'a, Message, Renderer> {
        Element::new(ramp)
    }
}<|MERGE_RESOLUTION|>--- conflicted
+++ resolved
@@ -305,11 +305,7 @@
         cursor_position: Point,
         _renderer: &Renderer,
         _clipboard: &mut dyn Clipboard,
-<<<<<<< HEAD
         messages: &mut Shell<'_, Message>,
-=======
-        messages: &mut Vec<Message>,
->>>>>>> d5ca6783
     ) -> event::Status {
         match event {
             Event::Mouse(mouse_event) => match mouse_event {
